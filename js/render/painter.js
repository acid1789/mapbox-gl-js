'use strict';

var glutil = require('./gl_util');
var browser = require('../util/browser');
var mat4 = require('gl-matrix').mat4;
var FrameHistory = require('./frame_history');

/*
 * Initialize a new painter object.
 *
 * @param {Canvas} gl an experimental-webgl drawing context
 */
module.exports = GLPainter;
function GLPainter(gl, transform) {
    this.gl = glutil.extend(gl);
    this.transform = transform;

    this.reusableTextures = {};
    this.preFbos = {};

    this.tileExtent = 4096;
    this.frameHistory = new FrameHistory();

    this.setup();
}

/*
 * Update the GL viewport, projection matrix, and transforms to compensate
 * for a new width and height value.
 */
GLPainter.prototype.resize = function(width, height) {
    var gl = this.gl;

    gl.viewport(0, 0, this.transform.width * window.devicePixelRatio,
                        this.transform.height * window.devicePixelRatio);

    this.width = width * browser.devicePixelRatio;
    this.height = height * browser.devicePixelRatio;

};


GLPainter.prototype.setup = function() {
    var gl = this.gl;

    gl.verbose = true;

    // We are blending the new pixels *behind* the existing pixels. That way we can
    // draw front-to-back and use then stencil buffer to cull opaque pixels early.
    gl.enable(gl.BLEND);
    gl.blendFunc(gl.ONE_MINUS_DST_ALPHA, gl.ONE);

    gl.enable(gl.STENCIL_TEST);

    // Initialize shaders
    this.debugShader = gl.initializeShader('debug',
        ['a_pos'],
        ['u_matrix', 'u_pointsize', 'u_color']);

    this.gaussianShader = gl.initializeShader('gaussian',
        ['a_pos'],
        ['u_matrix', 'u_image', 'u_offset']);

    this.rasterShader = gl.initializeShader('raster',
        ['a_pos', 'a_texture_pos'],
        ['u_matrix', 'u_brightness_low', 'u_brightness_high', 'u_saturation_factor', 'u_spin_weights', 'u_contrast_factor', 'u_opacity0', 'u_opacity1', 'u_image0', 'u_image1', 'u_tl_parent', 'u_scale_parent', 'u_buffer_scale']);

    this.lineShader = gl.initializeShader('line',
<<<<<<< HEAD
        ['a_pos', 'a_extrude', 'a_linesofar'],
        ['u_matrix', 'u_linewidth', 'u_color', 'u_ratio', 'u_dasharray', 'u_blur', 'u_extra', 'u_antialiasingmatrix']);
=======
        ['a_pos', 'a_data'],
        ['u_matrix', 'u_exmatrix', 'u_linewidth', 'u_color', 'u_ratio', 'u_blur']);
>>>>>>> 63d20bab

    this.linepatternShader = gl.initializeShader('linepattern',
        ['a_pos', 'a_data'],
        ['u_matrix', 'u_exmatrix', 'u_linewidth', 'u_ratio', 'u_pattern_size_a', 'u_pattern_size_b', 'u_pattern_tl_a', 'u_pattern_br_a', 'u_pattern_tl_b', 'u_pattern_br_b', 'u_blur', 'u_fade', 'u_opacity']);

    this.linesdfpatternShader = gl.initializeShader('linesdfpattern',
        ['a_pos', 'a_data'],
        ['u_matrix', 'u_exmatrix', 'u_linewidth', 'u_color', 'u_ratio', 'u_blur', 'u_patternscale_a', 'u_tex_y_a', 'u_patternscale_b', 'u_tex_y_b', 'u_image', 'u_sdfgamma', 'u_mix']);

    this.dotShader = gl.initializeShader('dot',
        ['a_pos'],
        ['u_matrix', 'u_size', 'u_color', 'u_blur']);

    this.sdfShader = gl.initializeShader('sdf',
<<<<<<< HEAD
        ['a_pos', 'a_tex', 'a_offset', 'a_angle', 'a_minzoom', 'a_maxzoom', 'a_rangeend', 'a_rangestart', 'a_labelminzoom'],
        ['u_matrix', 'u_exmatrix', 'u_texture', 'u_texsize', 'u_color', 'u_gamma', 'u_buffer', 'u_angle', 'u_zoom', 'u_flip', 'u_fadedist', 'u_minfadezoom', 'u_maxfadezoom', 'u_fadezoom', 'u_skewed', 'u_extra']);

    this.iconShader = gl.initializeShader('icon',
        ['a_pos', 'a_tex', 'a_offset', 'a_angle', 'a_minzoom', 'a_maxzoom', 'a_rangeend', 'a_rangestart', 'a_labelminzoom'],
        ['u_matrix', 'u_exmatrix', 'u_texture', 'u_texsize', 'u_angle', 'u_zoom', 'u_flip', 'u_fadedist', 'u_minfadezoom', 'u_maxfadezoom', 'u_fadezoom', 'u_opacity', 'u_skewed', 'u_extra']);
=======
        ['a_pos', 'a_offset', 'a_data1', 'a_data2'],
        ['u_matrix', 'u_exmatrix', 'u_texture', 'u_texsize', 'u_color', 'u_gamma', 'u_buffer', 'u_angle', 'u_zoom', 'u_flip', 'u_fadedist', 'u_minfadezoom', 'u_maxfadezoom', 'u_fadezoom']);

    this.iconShader = gl.initializeShader('icon',
        ['a_pos', 'a_offset', 'a_data1', 'a_data2'],
        ['u_matrix', 'u_exmatrix', 'u_texture', 'u_texsize', 'u_angle', 'u_zoom', 'u_flip', 'u_fadedist', 'u_minfadezoom', 'u_maxfadezoom', 'u_fadezoom', 'u_opacity']);
>>>>>>> 63d20bab

    this.outlineShader = gl.initializeShader('outline',
        ['a_pos'],
        ['u_matrix', 'u_color', 'u_world']
    );

    this.patternShader = gl.initializeShader('pattern',
        ['a_pos'],
        ['u_matrix', 'u_pattern_tl_a', 'u_pattern_br_a', 'u_pattern_tl_b', 'u_pattern_br_b', 'u_mix', 'u_patternmatrix_a', 'u_patternmatrix_b', 'u_opacity', 'u_image']
    );

    this.fillShader = gl.initializeShader('fill',
        ['a_pos'],
        ['u_matrix', 'u_color']
    );

    this.identityMatrix = mat4.create();

    // The backgroundBuffer is used when drawing to the full *canvas*
    this.backgroundBuffer = gl.createBuffer();
    this.backgroundBuffer.itemSize = 2;
    this.backgroundBuffer.itemCount = 4;
    gl.bindBuffer(gl.ARRAY_BUFFER, this.backgroundBuffer);
    gl.bufferData(gl.ARRAY_BUFFER, new Int16Array([-1, -1, 1, -1, -1, 1, 1, 1]), gl.STATIC_DRAW);

    // The tileExtentBuffer is used when drawing to a full *tile*
    this.tileExtentBuffer = gl.createBuffer();
    this.tileExtentBuffer.itemSize = 4;
    this.tileExtentBuffer.itemCount = 4;
    gl.bindBuffer(gl.ARRAY_BUFFER, this.tileExtentBuffer);
    gl.bufferData(gl.ARRAY_BUFFER, new Int16Array([
        // tile coord x, tile coord y, texture coord x, texture coord y
                      0, 0,                    0, 0,
        this.tileExtent, 0,                32767, 0,
                      0, this.tileExtent,      0, 32767,
        this.tileExtent, this.tileExtent,  32767, 32767
    ]), gl.STATIC_DRAW);

    // The debugBuffer is used to draw tile outlines for debugging
    this.debugBuffer = gl.createBuffer();
    this.debugBuffer.itemSize = 2;
    this.debugBuffer.itemCount = 5;
    gl.bindBuffer(gl.ARRAY_BUFFER, this.debugBuffer);
    gl.bufferData(gl.ARRAY_BUFFER, new Int16Array([0, 0, 4095, 0, 4095, 4095, 0, 4095, 0, 0]), gl.STATIC_DRAW);

    // The debugTextBuffer is used to draw tile IDs for debugging
    this.debugTextBuffer = gl.createBuffer();
    this.debugTextBuffer.itemSize = 2;
};

/*
 * Reset the color buffers of the drawing canvas.
 */
GLPainter.prototype.clearColor = function() {
    var gl = this.gl;
    gl.clearColor(0, 0, 0, 0);
    gl.clear(gl.COLOR_BUFFER_BIT);
};

/*
 * Reset the drawing canvas by clearing the stencil buffer so that we can draw
 * new tiles at the same location, while retaining previously drawn pixels.
 */
GLPainter.prototype.clearStencil = function() {
    var gl = this.gl;
    gl.clearStencil(0x0);
    gl.stencilMask(0xFF);
    gl.clear(gl.STENCIL_BUFFER_BIT);
};

GLPainter.prototype.drawClippingMask = function(tile) {
    var gl = this.gl;
    gl.switchShader(this.fillShader, tile.posMatrix);
    gl.colorMask(false, false, false, false);

    // Clear the entire stencil buffer, except for the 7th bit, which stores
    // the global clipping mask that allows us to avoid drawing in regions of
    // tiles we've already painted in.
    gl.clearStencil(0x0);
    gl.stencilMask(0xBF);
    gl.clear(gl.STENCIL_BUFFER_BIT);

    // The stencil test will fail always, meaning we set all pixels covered
    // by this geometry to 0x80. We use the highest bit 0x80 to mark the regions
    // we want to draw in. All pixels that have this bit *not* set will never be
    // drawn in.
    gl.stencilFunc(gl.EQUAL, 0xC0, 0x40);
    gl.stencilMask(0xC0);
    gl.stencilOp(gl.REPLACE, gl.KEEP, gl.KEEP);

    // Draw the clipping mask
    gl.bindBuffer(gl.ARRAY_BUFFER, this.tileExtentBuffer);
    gl.vertexAttribPointer(this.fillShader.a_pos, this.tileExtentBuffer.itemSize, gl.SHORT, false, 8, 0);
    gl.drawArrays(gl.TRIANGLE_STRIP, 0, this.tileExtentBuffer.itemCount);

    gl.stencilFunc(gl.EQUAL, 0x80, 0x80);
    gl.stencilOp(gl.KEEP, gl.KEEP, gl.REPLACE);
    gl.stencilMask(0x00);
    gl.colorMask(true, true, true, true);
};

// Overridden by headless tests.
GLPainter.prototype.prepareBuffers = function() {};
GLPainter.prototype.bindDefaultFramebuffer = function() {
    var gl = this.gl;
    gl.bindFramebuffer(gl.FRAMEBUFFER, null);
};

var draw = {
    symbol: require('./draw_symbol'),
    line: require('./draw_line'),
    fill: require('./draw_fill'),
    raster: require('./draw_raster'),
    background: require('./draw_background'),
    debug: require('./draw_debug'),
    vertices: require('./draw_vertices')
};

GLPainter.prototype.render = function(style, options) {
    this.style = style;
    this.options = options;

    this.lineAtlas = style.lineAtlas;

    this.spriteAtlas = style.spriteAtlas;
    this.spriteAtlas.setSprite(style.sprite);

    this.glyphAtlas = style.glyphAtlas;
    this.glyphAtlas.bind(this.gl);

    this.frameHistory.record(this.transform.zoom);

    this.prepareBuffers();
    this.clearColor();

    for (var i = style._groups.length - 1; i >= 0; i--) {
        var group = style._groups[i];
        var source = style.sources[group.source];

        if (source) {
            this.clearStencil();
            source.render(group, this);

        } else if (group.source === undefined) {
            this.drawLayers(group, this.identityMatrix);
        }
    }
};

GLPainter.prototype.drawTile = function(tile, layers) {
    this.drawClippingMask(tile);
    this.drawLayers(layers, tile.posMatrix, tile);

    if (this.options.debug) {
        draw.debug(this, tile);
    }
};

GLPainter.prototype.drawLayers = function(layers, matrix, tile) {
    for (var i = layers.length - 1; i >= 0; i--) {
        var layer = layers[i];

        if (layer.hidden)
            continue;

        draw[layer.type](this, layer, matrix, tile);

        if (this.options.vertices) {
            draw.vertices(this, layer, matrix, tile);
        }
    }
};

// Draws non-opaque areas. This is for debugging purposes.
GLPainter.prototype.drawStencilBuffer = function() {
    var gl = this.gl;
    gl.switchShader(this.fillShader, this.identityMatrix);

    // Blend to the front, not the back.
    gl.blendFunc(gl.ONE, gl.ONE_MINUS_SRC_ALPHA);
    gl.stencilMask(0x00);
    gl.stencilFunc(gl.EQUAL, 0x80, 0x80);

    // Drw the filling quad where the stencil buffer isn't set.
    gl.bindBuffer(gl.ARRAY_BUFFER, this.backgroundBuffer);
    gl.vertexAttribPointer(this.fillShader.a_pos, this.backgroundBuffer.itemSize, gl.SHORT, false, 0, 0);
    gl.uniform4fv(this.fillShader.u_color, [0, 0, 0, 0.5]);
    gl.drawArrays(gl.TRIANGLE_STRIP, 0, this.backgroundBuffer.itemCount);

    // Revert blending mode to blend to the back.
    gl.blendFunc(gl.ONE_MINUS_DST_ALPHA, gl.ONE);
};

GLPainter.prototype.translateMatrix = function(matrix, tile, translate, anchor) {
    if (!translate[0] && !translate[1]) return matrix;

    if (anchor === 'viewport') {
        var sinA = Math.sin(-this.transform.angle);
        var cosA = Math.cos(-this.transform.angle);
        translate = [
            translate[0] * cosA - translate[1] * sinA,
            translate[0] * sinA + translate[1] * cosA
        ];
    }

    var tilePixelRatio = this.transform.scale / (1 << tile.zoom) / (tile.tileExtent / tile.tileSize);
    var translation = [
        translate[0] / tilePixelRatio,
        translate[1] / tilePixelRatio,
        0
    ];

    var translatedMatrix = new Float32Array(16);
    mat4.translate(translatedMatrix, matrix, translation);
    return translatedMatrix;
};

GLPainter.prototype.saveTexture = function(texture) {
    var textures = this.reusableTextures[texture.size];
    if (!textures) {
        this.reusableTextures[texture.size] = [texture];
    } else {
        textures.push(texture);
    }
};


GLPainter.prototype.getTexture = function(size) {
    var textures = this.reusableTextures[size];
    return textures && textures.length > 0 ? textures.pop() : null;
};<|MERGE_RESOLUTION|>--- conflicted
+++ resolved
@@ -66,13 +66,8 @@
         ['u_matrix', 'u_brightness_low', 'u_brightness_high', 'u_saturation_factor', 'u_spin_weights', 'u_contrast_factor', 'u_opacity0', 'u_opacity1', 'u_image0', 'u_image1', 'u_tl_parent', 'u_scale_parent', 'u_buffer_scale']);
 
     this.lineShader = gl.initializeShader('line',
-<<<<<<< HEAD
-        ['a_pos', 'a_extrude', 'a_linesofar'],
-        ['u_matrix', 'u_linewidth', 'u_color', 'u_ratio', 'u_dasharray', 'u_blur', 'u_extra', 'u_antialiasingmatrix']);
-=======
         ['a_pos', 'a_data'],
-        ['u_matrix', 'u_exmatrix', 'u_linewidth', 'u_color', 'u_ratio', 'u_blur']);
->>>>>>> 63d20bab
+        ['u_matrix', 'u_linewidth', 'u_color', 'u_ratio', 'u_blur', 'u_extra', 'u_antialiasingmatrix']);
 
     this.linepatternShader = gl.initializeShader('linepattern',
         ['a_pos', 'a_data'],
@@ -87,21 +82,12 @@
         ['u_matrix', 'u_size', 'u_color', 'u_blur']);
 
     this.sdfShader = gl.initializeShader('sdf',
-<<<<<<< HEAD
-        ['a_pos', 'a_tex', 'a_offset', 'a_angle', 'a_minzoom', 'a_maxzoom', 'a_rangeend', 'a_rangestart', 'a_labelminzoom'],
+        ['a_pos', 'a_offset', 'a_data1', 'a_data2'],
         ['u_matrix', 'u_exmatrix', 'u_texture', 'u_texsize', 'u_color', 'u_gamma', 'u_buffer', 'u_angle', 'u_zoom', 'u_flip', 'u_fadedist', 'u_minfadezoom', 'u_maxfadezoom', 'u_fadezoom', 'u_skewed', 'u_extra']);
-
-    this.iconShader = gl.initializeShader('icon',
-        ['a_pos', 'a_tex', 'a_offset', 'a_angle', 'a_minzoom', 'a_maxzoom', 'a_rangeend', 'a_rangestart', 'a_labelminzoom'],
-        ['u_matrix', 'u_exmatrix', 'u_texture', 'u_texsize', 'u_angle', 'u_zoom', 'u_flip', 'u_fadedist', 'u_minfadezoom', 'u_maxfadezoom', 'u_fadezoom', 'u_opacity', 'u_skewed', 'u_extra']);
-=======
-        ['a_pos', 'a_offset', 'a_data1', 'a_data2'],
-        ['u_matrix', 'u_exmatrix', 'u_texture', 'u_texsize', 'u_color', 'u_gamma', 'u_buffer', 'u_angle', 'u_zoom', 'u_flip', 'u_fadedist', 'u_minfadezoom', 'u_maxfadezoom', 'u_fadezoom']);
 
     this.iconShader = gl.initializeShader('icon',
         ['a_pos', 'a_offset', 'a_data1', 'a_data2'],
-        ['u_matrix', 'u_exmatrix', 'u_texture', 'u_texsize', 'u_angle', 'u_zoom', 'u_flip', 'u_fadedist', 'u_minfadezoom', 'u_maxfadezoom', 'u_fadezoom', 'u_opacity']);
->>>>>>> 63d20bab
+        ['u_matrix', 'u_exmatrix', 'u_texture', 'u_texsize', 'u_angle', 'u_zoom', 'u_flip', 'u_fadedist', 'u_minfadezoom', 'u_maxfadezoom', 'u_fadezoom', 'u_opacity', 'u_skewed', 'u_extra']);
 
     this.outlineShader = gl.initializeShader('outline',
         ['a_pos'],
