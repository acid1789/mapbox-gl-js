'use strict';

var util = require('../util/util');
var StyleTransition = require('./style_transition');
var StyleDeclarationSet = require('./style_declaration_set');
var LayoutProperties = require('./layout_properties');
var PaintProperties = require('./paint_properties');

module.exports = StyleLayer;

function StyleLayer(layer) {
    this._layer = layer;

    this.id = layer.id;
    this.ref = layer.ref;

    // Resolved and cascaded paint properties.
    this._resolved = {}; // class name -> StyleDeclarationSet
    this._cascaded = {}; // property name -> StyleTransition

    this.assign(layer);
}

StyleLayer.prototype = {
    resolveLayout: function() {
        if (!this.ref) {
            this.layout = new LayoutProperties[this.type](this._layer.layout);

            if (this.layout['symbol-placement'] === 'line') {
                if (!this.layout.hasOwnProperty('text-rotation-alignment')) {
                    this.layout['text-rotation-alignment'] = 'map';
                }
                if (!this.layout.hasOwnProperty('icon-rotation-alignment')) {
                    this.layout['icon-rotation-alignment'] = 'map';
                }
                this.layout['symbol-avoid-edges'] = true;
            }

            this._resolvedLayout = new StyleDeclarationSet('layout', this.type, this.layout, this._constants || {});
        }
    },

    setLayoutProperty: function(name, value) {
<<<<<<< HEAD
        this.layout[name] = value;
=======
        if (value == null) {
            delete this.layout[name];
        } else {
            this.layout[name] = StyleConstant.resolve(value, this._constants);
        }
>>>>>>> 21565926
    },

    getLayoutProperty: function(name) {
        return this.layout[name];
    },

    resolveReference: function(layers) {
        if (this.ref) {
            this.assign(layers[this.ref]);
        }
    },

    resolvePaint: function() {
        for (var p in this._layer) {
            var match = p.match(/^paint(?:\.(.*))?$/);
            if (!match)
                continue;
            this._resolved[match[1] || ''] =
                new StyleDeclarationSet('paint', this.type, this._layer[p]);
        }
    },

    setPaintProperty: function(name, value, klass) {
        var declarations = this._resolved[klass || ''];
        if (!declarations) {
            declarations = this._resolved[klass || ''] =
                new StyleDeclarationSet('paint', this.type, {});
        }
        declarations[name] = value;
    },

    getPaintProperty: function(name, klass) {
        var declarations = this._resolved[klass || ''];
        if (!declarations)
            return undefined;
        return declarations[name];
    },

    cascade: function(classes, options, globalTrans, animationLoop) {
        for (var klass in this._resolved) {
            if (klass !== "" && !classes[klass])
                continue;

            var declarations = this._resolved[klass],
                values = declarations.values();

            for (var k in values) {
                var newDeclaration = values[k];
                var oldTransition = options.transition ? this._cascaded[k] : undefined;

                // Only create a new transition if the declaration changed
                if (!oldTransition || oldTransition.declaration.json !== newDeclaration.json) {
                    var newStyleTrans = declarations.transition(k, globalTrans);
                    var newTransition = this._cascaded[k] =
                        new StyleTransition(newDeclaration, oldTransition, newStyleTrans);

                    // Run the animation loop until the end of the transition
                    if (!newTransition.instant()) {
                        newTransition.loopID = animationLoop.set(newTransition.endTime - (new Date()).getTime());
                    }

                    if (oldTransition) {
                        animationLoop.cancel(oldTransition.loopID);
                    }
                }
            }
        }

        // the -size properties are used both as layout and paint.
        // In the spec they are layout properties. This adds them
        // as internal paint properties.
        if (this.type === 'symbol') {
            this._cascaded['text-size'] = new StyleTransition(this._resolvedLayout.values()['text-size'], undefined, globalTrans);
            this._cascaded['icon-size'] = new StyleTransition(this._resolvedLayout.values()['icon-size'], undefined, globalTrans);
        }
},

    recalculate: function(z, zoomHistory) {
        var type = this.type,
            calculated = this.paint = new PaintProperties[type]();

        for (var k in this._cascaded) {
            calculated[k] = this._cascaded[k].at(z, zoomHistory);
        }

        this.hidden = (this.minzoom && z < this.minzoom) ||
                      (this.maxzoom && z >= this.maxzoom) ||
                      // include visibility check for non-bucketed background layers
                      (this.layout.visibility === 'none');

        if (type === 'symbol') {
            if ((calculated['text-opacity'] === 0 || !this.layout['text-field']) &&
                (calculated['icon-opacity'] === 0 || !this.layout['icon-image'])) {
                this.hidden = true;
            } else {
                premultiplyLayer(calculated, 'text');
                premultiplyLayer(calculated, 'icon');
            }

        } else if (calculated[type + '-opacity'] === 0) {
            this.hidden = true;
        } else {
            premultiplyLayer(calculated, type);
        }

        if (this._cascaded['line-dasharray']) {
            // If the line is dashed, scale the dash lengths by the line
            // width at the previous round zoom level.
            var dashArray = calculated['line-dasharray'];
            var lineWidth = this._cascaded['line-width'] ?
                this._cascaded['line-width'].at(Math.floor(z), Infinity) :
                calculated['line-width'];

            dashArray.fromScale *= lineWidth;
            dashArray.toScale *= lineWidth;
        }

        return !this.hidden;
    },

    assign: function(layer) {
        util.extend(this, util.pick(layer,
            ['type', 'source', 'source-layer',
            'minzoom', 'maxzoom', 'filter',
            'layout', '_resolvedLayout']));
    },

    json: function() {
        return util.extend({},
            this._layer,
            util.pick(this,
                ['type', 'source', 'source-layer',
                'minzoom', 'maxzoom', 'filter',
                'layout', 'paint']));
    }
};

function premultiplyLayer(layer, type) {
    var colorProp = type + '-color',
        haloProp = type + '-halo-color',
        outlineProp = type + '-outline-color',
        color = layer[colorProp],
        haloColor = layer[haloProp],
        outlineColor = layer[outlineProp],
        opacity = layer[type + '-opacity'];

    var colorOpacity = color && (opacity * color[3]);
    var haloOpacity = haloColor && (opacity * haloColor[3]);
    var outlineOpacity = outlineColor && (opacity * outlineColor[3]);

    if (colorOpacity !== undefined && colorOpacity < 1) {
        layer[colorProp] = util.premultiply([color[0], color[1], color[2], colorOpacity]);
    }
    if (haloOpacity !== undefined && haloOpacity < 1) {
        layer[haloProp] = util.premultiply([haloColor[0], haloColor[1], haloColor[2], haloOpacity]);
    }
    if (outlineOpacity !== undefined && outlineOpacity < 1) {
        layer[outlineProp] = util.premultiply([outlineColor[0], outlineColor[1], outlineColor[2], outlineOpacity]);
    }
}<|MERGE_RESOLUTION|>--- conflicted
+++ resolved
@@ -41,15 +41,11 @@
     },
 
     setLayoutProperty: function(name, value) {
-<<<<<<< HEAD
-        this.layout[name] = value;
-=======
         if (value == null) {
             delete this.layout[name];
         } else {
-            this.layout[name] = StyleConstant.resolve(value, this._constants);
-        }
->>>>>>> 21565926
+            this.layout[name] = value;
+        }
     },
 
     getLayoutProperty: function(name) {
