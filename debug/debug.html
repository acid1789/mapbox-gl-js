<!DOCTYPE html>
<html>
<head>
    <title>Mapbox GL JS debug page</title>
    <meta charset='utf-8'>
    <meta name="viewport" content="width=device-width, initial-scale=1.0, user-scalable=no">
    <link rel='stylesheet' href='/dist/mapbox-gl.css' />
    <style>
        body { margin: 0; padding: 0; }
        html, body, #map { height: 100%; }

        #checkboxes {
            position: absolute;
            background: #fff;
            top:0;
            left:0;
            padding:10px;
        }
    </style>
</head>

<body>
<div id='map'></div>
<div id='checkboxes'>
    <label><input id='show-tile-boundaries-checkbox' type='checkbox'> tile debug</label><br />
    <label><input id='show-symbol-collision-boxes-checkbox' type='checkbox'> collision debug</label><br />
    <label><input id='show-overdraw-checkbox' type='checkbox'> overdraw debug</label><br />
    <label><input id='pitch-checkbox' type='checkbox' checked> pitch with rotate</label><br />
</div>

<script src='/dist/mapbox-gl-dev.js'></script>
<script src='/debug/access_token_generated.js'></script>
<script>

var map = window.map = new mapboxgl.Map({
    container: 'map',
    zoom: 12.5,
    center: [-77.01866, 38.888],
    style: 'mapbox://styles/mapbox/streets-v9',
    hash: true
});

map.addControl(new mapboxgl.NavigationControl());
map.addControl(new mapboxgl.GeolocateControl({
    positionOptions: {
        enableHighAccuracy: true
    },
<<<<<<< HEAD
    watchPosition: true,
    showMarker: true
=======
    fitBoundsOptions: {
        maxZoom: 20
    },
    watchPosition: true
>>>>>>> 2c3ba6f2
}));
map.addControl(new mapboxgl.ScaleControl());

map.on('load', function() {
    map.addSource('geojson', {
        "type": "geojson",
        "data": "/test/integration/data/linestring.geojson"
    });
    map.addLayer({
        "id": "route",
        "type": "line",
        "source": "geojson",
        "paint": {
            "line-color": "#EC8D8D",
            "line-width": {"base": 1.5, "stops": [[5, 0.75], [18, 32]]}
        }
    }, 'country-label-lg');
});

map.on('click', function(e) {
    if (e.originalEvent.shiftKey) return;
    (new mapboxgl.Popup())
        .setLngLat(map.unproject(e.point))
        .setHTML("<h1>Hello World!</h1>")
        .addTo(map);
});

document.getElementById('show-tile-boundaries-checkbox').onclick = function() {
    map.showTileBoundaries = !!this.checked;
};

document.getElementById('show-symbol-collision-boxes-checkbox').onclick = function() {
    map.showCollisionBoxes = !!this.checked;
};

document.getElementById('show-overdraw-checkbox').onclick = function() {
    map.showOverdrawInspector = !!this.checked;
};

document.getElementById('pitch-checkbox').onclick = function() {
    map.dragRotate._pitchWithRotate = !!this.checked;
};

// keyboard shortcut for comparing rendering with Mapbox GL native
document.onkeypress = function(e) {
    if (e.charCode === 111 && !e.shiftKey && !e.metaKey && !e.altKey) {
        var center = map.getCenter();
        location.href = "mapboxgl://?center=" + center.lat + "," + center.lng + "&zoom=" + map.getZoom() + "&bearing=" + map.getBearing();
        return false;
    }
};

</script>
</body>
</html><|MERGE_RESOLUTION|>--- conflicted
+++ resolved
@@ -45,15 +45,11 @@
     positionOptions: {
         enableHighAccuracy: true
     },
-<<<<<<< HEAD
     watchPosition: true,
-    showMarker: true
-=======
+    showMarker: true,
     fitBoundsOptions: {
         maxZoom: 20
-    },
-    watchPosition: true
->>>>>>> 2c3ba6f2
+    }
 }));
 map.addControl(new mapboxgl.ScaleControl());
 
